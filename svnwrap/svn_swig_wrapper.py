--- conflicted
+++ resolved
@@ -4,14 +4,10 @@
 import shutil
 import sys
 import tempfile
-<<<<<<< HEAD
+import urlparse
+import urllib
 import hashlib
 import collections
-import gc
-=======
-import urlparse
-import urllib
->>>>>>> 47213a3e
 
 from svn import client
 from svn import core
@@ -135,15 +131,8 @@
 
     Derives from tuple in an attempt to minimise the memory footprint.
     """
-<<<<<<< HEAD
     def __new__(self, revnum, author, message, date, paths, strip_path=''):
         _paths = {}
-=======
-    def __init__(self, revnum, author, message, date, paths, strip_path=''):
-        self.revnum, self.author, self.message = revnum, author, message
-        self.date = date
-        self.paths = {}
->>>>>>> 47213a3e
         if paths:
             for p in paths:
                 _paths[p[len(strip_path):]] = paths[p]
@@ -184,18 +173,12 @@
     This uses the SWIG Python bindings, and will only work on svn >= 1.4.
     It takes a required param, the URL.
     """
-<<<<<<< HEAD
-    def __init__(self, url='', username='', head=None):
-        self.svn_url = url
-        self.uname = username
-=======
-    def __init__(self, url='', username='', password=''):
+    def __init__(self, url='', username='', password='', head=None):
         parsed = parse_url(url)
         # --username and --password override URL credentials
         self.username = username or parsed[0]
         self.password = password or parsed[1]
         self.svn_url = parsed[2]
->>>>>>> 47213a3e
         self.auth_baton_pool = core.Pool()
         self.auth_baton = _create_auth_baton(self.auth_baton_pool)
         # self.init_ra_and_client() assumes that a pool already exists
@@ -214,25 +197,7 @@
         """Initializes the RA and client layers, because sometimes getting
         unified diffs runs the remote server out of open files.
         """
-        # Debugging code; retained for possible later use.
-        if False:
-            gc.collect()
-            import pympler.muppy.tracker
-            try:
-                self.memory_tracker
-                try:
-                    self.memory_tracker.print_diff(self.memory_base)
-                except:
-                    print 'HOP'
-                    self.memory_base = self.memory_tracker.create_summary()
-            except:
-                print 'HEP'
-                self.memory_tracker = pympler.muppy.tracker.SummaryTracker()
-
-        # while we're in here we'll recreate our pool, but first, we clear it
-        # and destroy it to make possible leaks cause fatal errors.
-        self.pool.clear()
-        self.pool.destroy()
+        # while we're in here we'll recreate our pool
         self.pool = core.Pool()
         if self.username:
             core.svn_auth_set_parameter(self.auth_baton,
@@ -389,17 +354,7 @@
         The reason this is lazy is so that you can use the same repo object
         to perform RA calls to get deltas.
         """
-<<<<<<< HEAD
-        # NB: you'd think this would work, but you'd be wrong. I'm pretty
-        # convinced there must be some kind of svn bug here.
-        #return self.fetch_history_at_paths(['tags', 'trunk', 'branches'],
-        #                                   start=start)
-        # However, we no longer need such filtering, as we gracefully handle
-        # branches located at arbitrary locations.
-        return self.fetch_history_at_paths([''], start=start, stop=stop,
-=======
         return self.fetch_history_at_paths([''], start=start,
->>>>>>> 47213a3e
                                            chunk_size=chunk_size)
 
     def fetch_history_at_paths(self, paths, start=None, stop=None,
@@ -471,7 +426,6 @@
         checksum = []
         # internal dir batons can fall out of scope and get GCed before svn is
         # done with them. This prevents that (credit to gvn for the idea).
-        # TODO: verify that these are not the cause of our leaks
         batons = [edit_baton, ]
         def driver_cb(parent, path, pool):
             if not parent:
@@ -498,21 +452,10 @@
             if action == 'modify':
                 baton = editor.open_file(path, parent, base_revision, pool)
             elif action == 'add':
-<<<<<<< HEAD
-                try:
-                    frompath, fromrev = copies.get(path, (None, -1))
-                    if frompath:
-                        frompath = self.svn_url + '/' + frompath
-                    baton = editor.add_file(path, parent, frompath, fromrev, pool)
-                except (core.SubversionException, TypeError), e: #pragma: no cover
-                    print e
-                    raise
-=======
                 frompath, fromrev = copies.get(path, (None, -1))
                 if frompath:
                     frompath = self.svn_url + '/' + frompath
                 baton = editor.add_file(path, parent, frompath, fromrev, pool)
->>>>>>> 47213a3e
             elif action == 'delete':
                 baton = editor.delete_entry(path, base_revision, parent, pool)
                 compute_delta = False
@@ -541,15 +484,14 @@
         editor.close_edit(edit_baton, self.pool)
 
     def get_replay(self, revision, editor, oldest_rev_i_have=0):
+        # this method has a tendency to chew through RAM if you don't re-init
+        self.init_ra_and_client()
         e_ptr, e_baton = delta.make_editor(editor)
         try:
             ra.replay(self.ra, revision, oldest_rev_i_have, True, e_ptr,
                       e_baton, self.pool)
         except core.SubversionException, e: #pragma: no cover
-<<<<<<< HEAD
-=======
             # can I depend on this number being constant?
->>>>>>> 47213a3e
             if (e.apr_err == core.SVN_ERR_RA_NOT_IMPLEMENTED or
                 e.apr_err == core.SVN_ERR_UNSUPPORTED_FEATURE):
                 raise SubversionRepoCanNotReplay, ('This Subversion server '
@@ -563,6 +505,9 @@
         """
         if not self.hasdiff3:
             raise SubversionRepoCanNotDiff()
+        # works around an svn server keeping too many open files (observed
+        # in an svnserve from the 1.2 era)
+        self.init_ra_and_client()
 
         assert path[0] != '/'
         url = self.svn_url + '/' + path
@@ -626,7 +571,7 @@
             notfound = (core.SVN_ERR_FS_NOT_FOUND,
                         core.SVN_ERR_RA_DAV_PATH_NOT_FOUND)
             if e.apr_err in notfound: # File not found
-                raise IOError, e.args[0]
+                raise IOError()
             raise
         if mode  == 'l':
             linkprefix = "link "
@@ -668,11 +613,11 @@
         revision.
         """
         dirpath = dirpath.strip('/')
+        pool = core.Pool()
         rpath = '/'.join([self.svn_url, dirpath]).strip('/')
         rev = optrev(revision)
         try:
-            entries = client.ls(rpath, rev, True, self.client_context,
-                                self.pool)
+            entries = client.ls(rpath, rev, True, self.client_context, pool)
         except core.SubversionException, e:
             if e.apr_err == core.SVN_ERR_FS_NOT_FOUND:
                 raise IOError('%s cannot be found at r%d' % (dirpath, revision))
