--- conflicted
+++ resolved
@@ -104,12 +104,8 @@
         ctx = repo[n]
     ui.write("tree %s\n" % short(ctx.changeset()[0])) # use ctx.node() instead ??
     for p in ctx.parents():
-<<<<<<< HEAD
-        ui.write("parent %s\n" % short(p.node()))
-=======
         ui.write("parent %s\n" % p)
 
->>>>>>> 90eabcbf
     date = ctx.date()
     description = ctx.description().replace("\0", "")
     lines = description.splitlines()
