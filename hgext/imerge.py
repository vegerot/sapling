# Copyright (C) 2007 Brendan Cully <brendan@kublai.com>
# Published under the GNU GPL

'''
imerge - interactive merge
'''

from mercurial.i18n import _
from mercurial.node import *
from mercurial import commands, cmdutil, hg, merge, util
import os, tarfile

class InvalidStateFileException(Exception): pass

class ImergeStateFile(object):
    def __init__(self, im):
        self.im = im

    def save(self, dest):
        tf = tarfile.open(dest, 'w:gz')

        st = os.path.join(self.im.path, 'status')
        tf.add(st, os.path.join('.hg', 'imerge', 'status'))

        for f in self.im.resolved:
            (fd, fo) = self.im.conflicts[f]
            abssrc = self.im.repo.wjoin(fd)
            tf.add(abssrc, fd)

        tf.close()

    def load(self, source):
        wlock = self.im.repo.wlock()
        lock = self.im.repo.lock()

        tf = tarfile.open(source, 'r')
        contents = tf.getnames()
        statusfile = os.path.join('.hg', 'imerge', 'status')
        if statusfile not in contents:
            raise InvalidStateFileException('no status file')

        tf.extract(statusfile, self.im.repo.root)
<<<<<<< HEAD
        p1, p2 = self.im.load()
        if self.im.repo.dirstate.parents()[0] != p1.node():
            hg.clean(self.im.repo, p1.node())
        self.im.start(p2.node())
        tf.extractall(self.im.repo.root)
=======
        self.im.load()
        p1 = self.im.parents[0].node()
        p2 = self.im.parents[1].node()
        if self.im.repo.dirstate.parents()[0] != p1:
            hg.clean(self.im.repo, self.im.parents[0].node())
        self.im.start(p2)
        for tarinfo in tf:
            tf.extract(tarinfo, self.im.repo.root)
>>>>>>> 892866e7
        self.im.load()

class Imerge(object):
    def __init__(self, ui, repo):
        self.ui = ui
        self.repo = repo

        self.path = repo.join('imerge')
        self.opener = util.opener(self.path)

        self.wctx = self.repo.workingctx()
        self.conflicts = {}
        self.resolved = []

    def merging(self):
        return len(self.wctx.parents()) > 1

    def load(self):
        # status format. \0-delimited file, fields are
        # p1, p2, conflict count, conflict filenames, resolved filenames
        # conflict filenames are tuples of localname, remoteorig, remotenew

        statusfile = self.opener('status')

        status = statusfile.read().split('\0')
        if len(status) < 3:
            raise util.Abort('invalid imerge status file')

        try:
            parents = [self.repo.changectx(n) for n in status[:2]]
        except LookupError:
            raise util.Abort('merge parent %s not in repository' % short(p))

        status = status[2:]
        conflicts = int(status.pop(0)) * 3
        self.resolved = status[conflicts:]
        for i in xrange(0, conflicts, 3):
            self.conflicts[status[i]] = (status[i+1], status[i+2])

        return parents

    def save(self):
        lock = self.repo.lock()

        if not os.path.isdir(self.path):
            os.mkdir(self.path)
        statusfile = self.opener('status', 'wb')

        out = [hex(n.node()) for n in self.wctx.parents()]
        out.append(str(len(self.conflicts)))
        conflicts = self.conflicts.items()
        conflicts.sort()
        for fw, fd_fo in conflicts:
            out.append(fw)
            out.extend(fd_fo)
        out.extend(self.resolved)

        statusfile.write('\0'.join(out))

    def remaining(self):
        return [f for f in self.conflicts if f not in self.resolved]

    def filemerge(self, fn):
        wlock = self.repo.wlock()

        (fd, fo) = self.conflicts[fn]
        p2 = self.wctx.parents()[1]
        return merge.filemerge(self.repo, fn, fd, fo, self.wctx, p2)

    def start(self, rev=None):
        _filemerge = merge.filemerge
        def filemerge(repo, fw, fd, fo, wctx, mctx):
            self.conflicts[fw] = (fd, fo)

        merge.filemerge = filemerge
        commands.merge(self.ui, self.repo, rev=rev)
        merge.filemerge = _filemerge

        self.wctx = self.repo.workingctx()
        self.save()

    def resume(self):
        self.load()

        dp = self.repo.dirstate.parents()
        p1, p2 = self.wctx.parents()
        if p1.node() != dp[0] or p2.node() != dp[1]:
            raise util.Abort('imerge state does not match working directory')

    def status(self):
        p1, p2 = self.wctx.parents()
        self.ui.write('merging %s and %s\n' % \
                      (short(p1.node()), short(p2.node())))

        if self.resolved:
            self.ui.write('resolved:\n')
            for fn in self.resolved:
                self.ui.write('  %s\n' % fn)
        remaining = [f for f in self.conflicts if f not in self.resolved]
        if remaining:
            self.ui.write('remaining:\n')
            for fn in remaining:
                (fd, fo) = self.conflicts[fn]
                if fn == fo:
                    self.ui.write('  %s\n' % (fn,))
                else:
                    self.ui.write('  %s (%s)\n' % (fn, fd))
        else:
            self.ui.write('all conflicts resolved\n')

    def next(self):
        remaining = self.remaining()
        return remaining and remaining[0]

    def resolve(self, files):
        resolved = dict.fromkeys(self.resolved)
        for fn in files:
            if fn not in self.conflicts:
                raise util.Abort('%s is not in the merge set' % fn)
            resolved[fn] = True
        self.resolved = resolved.keys()
        self.resolved.sort()
        self.save()
        return 0

    def unresolve(self, files):
        resolved = dict.fromkeys(self.resolved)
        for fn in files:
            if fn not in resolved:
                raise util.Abort('%s is not resolved' % fn)
            del resolved[fn]
        self.resolved = resolved.keys()
        self.resolved.sort()
        self.save()
        return 0

    def pickle(self, dest):
        '''write current merge state to file to be resumed elsewhere'''
        state = ImergeStateFile(self)
        return state.save(dest)

    def unpickle(self, source):
        '''read merge state from file'''
        state = ImergeStateFile(self)
        return state.load(source)

def load(im, source):
    if im.merging():
        raise util.Abort('there is already a merge in progress '
                         '(update -C <rev> to abort it)' )
    m, a, r, d =  im.repo.status()[:4]
    if m or a or r or d:
        raise util.Abort('working directory has uncommitted changes')

    rc = im.unpickle(source)
    if not rc:
        im.status()
    return rc

def merge_(im, filename=None):
    if not filename:
        filename = im.next()
        if not filename:
            im.ui.write('all conflicts resolved\n')
            return 0

    rc = im.filemerge(filename)
    if not rc:
        im.resolve([filename])
        if not im.next():
            im.ui.write('all conflicts resolved\n')
            return 0
    return rc

def next(im):
    n = im.next()
    if n:
        im.ui.write('%s\n' % n)
    else:
        im.ui.write('all conflicts resolved\n')
    return 0

def resolve(im, *files):
    if not files:
        raise util.Abort('resolve requires at least one filename')
    return im.resolve(files)

def save(im, dest):
    return im.pickle(dest)

def status(im):
    im.status()
    return 0

def unresolve(im, *files):
    if not files:
        raise util.Abort('unresolve requires at least one filename')
    return im.unresolve(files)

subcmdtable = {
    'load': load,
    'merge': merge_,
    'next': next,
    'resolve': resolve,
    'save': save,
    'status': status,
    'unresolve': unresolve
}

def dispatch(im, args, opts):
    def complete(s, choices):
        candidates = []
        for choice in choices:
            if choice.startswith(s):
                candidates.append(choice)
        return candidates

    c, args = args[0], args[1:]
    cmd = complete(c, subcmdtable.keys())
    if not cmd:
        raise cmdutil.UnknownCommand('imerge ' + c)
    if len(cmd) > 1:
        cmd.sort()
        raise cmdutil.AmbiguousCommand('imerge ' + c, cmd)
    cmd = cmd[0]

    func = subcmdtable[cmd]
    try:
        return func(im, *args)
    except TypeError:
        raise cmdutil.ParseError('imerge', '%s: invalid arguments' % cmd)

def imerge(ui, repo, *args, **opts):
    '''interactive merge

    imerge lets you split a merge into pieces. When you start a merge
    with imerge, the names of all files with conflicts are recorded.
    You can then merge any of these files, and if the merge is
    successful, they will be marked as resolved. When all files are
    resolved, the merge is complete.

    If no merge is in progress, hg imerge [rev] will merge the working
    directory with rev (defaulting to the other head if the repository
    only has two heads). You may also resume a saved merge with
    hg imerge load <file>.

    If a merge is in progress, hg imerge will default to merging the
    next unresolved file.

    The following subcommands are available:

    status:
      show the current state of the merge
    next:
      show the next unresolved file merge
    merge [<file>]:
      merge <file>. If the file merge is successful, the file will be
      recorded as resolved. If no file is given, the next unresolved
      file will be merged.
    resolve <file>...:
      mark files as successfully merged
    unresolve <file>...:
      mark files as requiring merging.
    save <file>:
      save the state of the merge to a file to be resumed elsewhere
    load <file>:
      load the state of the merge from a file created by save
    '''

    im = Imerge(ui, repo)

    if im.merging():
        im.resume()
    else:
        rev = opts.get('rev')
        if rev and args:
            raise util.Abort('please specify just one revision')
        
        if len(args) == 2 and args[0] == 'load':
            pass
        else:
            if args:
                rev = args[0]
            im.start(rev=rev)
            args = ['status']

    if not args:
        args = ['merge']

    return dispatch(im, args, opts)

cmdtable = {
    '^imerge':
    (imerge,
     [('r', 'rev', '', _('revision to merge'))], 'hg imerge [command]')
}<|MERGE_RESOLUTION|>--- conflicted
+++ resolved
@@ -40,22 +40,12 @@
             raise InvalidStateFileException('no status file')
 
         tf.extract(statusfile, self.im.repo.root)
-<<<<<<< HEAD
         p1, p2 = self.im.load()
         if self.im.repo.dirstate.parents()[0] != p1.node():
             hg.clean(self.im.repo, p1.node())
         self.im.start(p2.node())
-        tf.extractall(self.im.repo.root)
-=======
-        self.im.load()
-        p1 = self.im.parents[0].node()
-        p2 = self.im.parents[1].node()
-        if self.im.repo.dirstate.parents()[0] != p1:
-            hg.clean(self.im.repo, self.im.parents[0].node())
-        self.im.start(p2)
         for tarinfo in tf:
             tf.extract(tarinfo, self.im.repo.root)
->>>>>>> 892866e7
         self.im.load()
 
 class Imerge(object):
