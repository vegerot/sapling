--- conflicted
+++ resolved
@@ -924,11 +924,6 @@
                 if line.startswith('diff --git'):
                     self.diffopts().git = True
                     break
-<<<<<<< HEAD
-            patchf.seek(0)
-            patchf.truncate()
-=======
->>>>>>> 03693642
 
             msg = opts.get('msg', '').rstrip()
             if msg:
@@ -943,13 +938,10 @@
                             ci += 1
                         del comments[ci]
                 comments.append(msg)
-<<<<<<< HEAD
-=======
 
             patchf.seek(0)
             patchf.truncate()
 
->>>>>>> 03693642
             if comments:
                 comments = "\n".join(comments) + '\n\n'
                 patchf.write(comments)
