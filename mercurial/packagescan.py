# packagescan.py - Helper module for identifing used modules.
# Used for the py2exe distutil.
# This module must be the first mercurial module imported in setup.py
#
# Copyright 2005, 2006 Volker Kleinfeld <Volker.Kleinfeld@gmx.de>
#
# This software may be used and distributed according to the terms
# of the GNU General Public License, incorporated herein by reference.
import glob
import os
import sys
import ihooks
import types
import string

# Install this module as fake demandload module
sys.modules['mercurial.demandload'] = sys.modules[__name__]

# Requiredmodules contains the modules imported by demandload.
# Please note that demandload can be invoked before the
# mercurial.packagescan.scan method is invoked in case a mercurial
# module is imported.
requiredmodules = {}
def demandload(scope, modules):
    """ fake demandload function that collects the required modules
        foo            import foo
        foo bar        import foo, bar
        foo@bar        import foo as bar
        foo.bar        import foo.bar
        foo@bar        import foo as bar
        foo:bar        from foo import bar
        foo:bar,quux   from foo import bar, quux
        foo.bar:quux   from foo.bar import quux"""

    for m in modules.split():
        mod = None
        try:
            module, fromlist = m.split(':')
            fromlist = fromlist.split(',')
        except:
            module = m
            fromlist = []
<<<<<<< HEAD
        as = None
        if '@' in module:
            module, as = module.split("@")
=======
        if '@' in module:
            module, as_ = module.split('@')
>>>>>>> a7d9a28f
        mod = __import__(module, scope, scope, fromlist)
        if fromlist == []:
            # mod is only the top package, but we need all packages
            comp = module.split('.')
            i = 1
            mn = comp[0]
            while True:
                # mn and mod.__name__ might not be the same
                if not as:
                    as = mn
                scope[as] = mod
                requiredmodules[mod.__name__] = 1
                if len(comp) == i: break
                mod = getattr(mod,comp[i])
                mn = string.join(comp[:i+1],'.')
                i += 1
        else:
            # mod is the last package in the component list
            requiredmodules[mod.__name__] = 1
            for f in fromlist:
                scope[f] = getattr(mod,f)
                if type(scope[f]) == types.ModuleType:
                    requiredmodules[scope[f].__name__] = 1

class SkipPackage(Exception):
    def __init__(self, reason):
        self.reason = reason

scan_in_progress = False

def scan(libpath,packagename):
    """ helper for finding all required modules of package <packagename> """
    global scan_in_progress
    scan_in_progress = True
    # Use the package in the build directory
    libpath = os.path.abspath(libpath)
    sys.path.insert(0,libpath)
    packdir = os.path.join(libpath,packagename.replace('.', '/'))
    # A normal import would not find the package in
    # the build directory. ihook is used to force the import.
    # After the package is imported the import scope for
    # the following imports is settled.
    p = importfrom(packdir)
    globals()[packagename] = p
    sys.modules[packagename] = p
    # Fetch the python modules in the package
    cwd = os.getcwd()
    os.chdir(packdir)
    pymodulefiles = glob.glob('*.py')
    extmodulefiles = glob.glob('*.pyd')
    os.chdir(cwd)
    # Import all python modules and by that run the fake demandload
    for m in pymodulefiles:
        if m == '__init__.py': continue
        tmp = {}
        mname,ext = os.path.splitext(m)
        fullname = packagename+'.'+mname
        try:
            __import__(fullname,tmp,tmp)
        except SkipPackage, inst:
            print >> sys.stderr, 'skipping %s: %s' % (fullname, inst.reason)
            continue
        requiredmodules[fullname] = 1
    # Import all extension modules and by that run the fake demandload
    for m in extmodulefiles:
        tmp = {}
        mname,ext = os.path.splitext(m)
        fullname = packagename+'.'+mname
        __import__(fullname,tmp,tmp)
        requiredmodules[fullname] = 1

def getmodules():
    return requiredmodules.keys()

def importfrom(filename):
    """
    import module/package from a named file and returns the module.
    It does not check on sys.modules or includes the module in the scope.
    """
    loader = ihooks.BasicModuleLoader()
    path, file = os.path.split(filename)
    name, ext  = os.path.splitext(file)
    m = loader.find_module_in_dir(name, path)
    if not m:
        raise ImportError, name
    m = loader.load_module(name, m)
    return m<|MERGE_RESOLUTION|>--- conflicted
+++ resolved
@@ -25,7 +25,6 @@
     """ fake demandload function that collects the required modules
         foo            import foo
         foo bar        import foo, bar
-        foo@bar        import foo as bar
         foo.bar        import foo.bar
         foo@bar        import foo as bar
         foo:bar        from foo import bar
@@ -40,14 +39,9 @@
         except:
             module = m
             fromlist = []
-<<<<<<< HEAD
-        as = None
-        if '@' in module:
-            module, as = module.split("@")
-=======
+        as_ = None
         if '@' in module:
             module, as_ = module.split('@')
->>>>>>> a7d9a28f
         mod = __import__(module, scope, scope, fromlist)
         if fromlist == []:
             # mod is only the top package, but we need all packages
@@ -56,9 +50,9 @@
             mn = comp[0]
             while True:
                 # mn and mod.__name__ might not be the same
-                if not as:
-                    as = mn
-                scope[as] = mod
+                if not as_:
+                    as_ = mn
+                scope[as_] = mod
                 requiredmodules[mod.__name__] = 1
                 if len(comp) == i: break
                 mod = getattr(mod,comp[i])
