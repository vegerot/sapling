--- conflicted
+++ resolved
@@ -358,11 +358,7 @@
         visible. 'topic' is the current operation, 'item' is a
         non-numeric marker of the current position (ie the currently
         in-process file), 'pos' is the current numeric position (ie
-<<<<<<< HEAD
-        revision, bytes, etc.), units is a corresponding unit label,
-=======
         revision, bytes, etc.), unit is a corresponding unit label,
->>>>>>> f1cc50d9
         and total is the highest expected pos.
 
         Multiple nested topics may be active at a time. All topics
@@ -372,25 +368,14 @@
         if pos == None or not self.debugflag:
             return
 
-<<<<<<< HEAD
-        if units:
-            units = ' ' + units
-=======
         if unit:
             unit = ' ' + unit
->>>>>>> f1cc50d9
         if item:
             item = ' ' + item
 
         if total:
             pct = 100.0 * pos / total
             ui.debug('%s:%s %s/%s%s (%4.2g%%)\n'
-<<<<<<< HEAD
-                     % (topic, item, pos, total, units, pct))
-        else:
-            ui.debug('%s:%s %s%s\n' % (topic, item, pos, units))
-=======
                      % (topic, item, pos, total, unit, pct))
         else:
-            ui.debug('%s:%s %s%s\n' % (topic, item, pos, unit))
->>>>>>> f1cc50d9
+            ui.debug('%s:%s %s%s\n' % (topic, item, pos, unit))