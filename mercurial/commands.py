--- conflicted
+++ resolved
@@ -794,6 +794,7 @@
     repo.forget(forget)
 
 def grep(ui, repo, pattern = None, *pats, **opts):
+    """search for a pattern in specified files and revisions"""
     if pattern is None: pattern = opts['regexp']
     if not pattern: raise util.Abort('no pattern to search for')
     reflags = 0
@@ -1031,77 +1032,9 @@
     if not pats and cwd:
         opts['include'] = [os.path.join(cwd, i) for i in opts['include']]
         opts['exclude'] = [os.path.join(cwd, x) for x in opts['exclude']]
-<<<<<<< HEAD
-    files, matchfn, anypats = matchpats(repo, (pats and cwd) or '',
-                                        pats, opts)
-    revs = map(int, revrange(ui, repo, opts['rev'] or ['tip:0']))
-    wanted = {}
-    slowpath = anypats
-    window = 300
-    if not slowpath and not files:
-        # No files, no patterns.  Display all revs.
-        wanted = dict(zip(revs, revs))
-    if not slowpath:
-        # Only files, no patterns.  Check the history of each file.
-        def filerevgen(filelog):
-            for i in xrange(filelog.count() - 1, -1, -window):
-                revs = []
-                for j in xrange(max(0, i - window), i + 1):
-                    revs.append(filelog.linkrev(filelog.node(j)))
-                revs.reverse()
-                for rev in revs:
-                    yield rev
-
-        minrev, maxrev = min(revs), max(revs)
-        for filelog in map(repo.file, files):
-            # A zero count may be a directory or deleted file, so
-            # try to find matching entries on the slow path.
-            if filelog.count() == 0:
-                slowpath = True
-                break
-            for rev in filerevgen(filelog):
-                if rev <= maxrev:
-                    if rev < minrev: break
-                    wanted[rev] = 1
-    if slowpath:
-        # The slow path checks files modified in every changeset.
-        def mfrevgen():
-            for i in xrange(repo.changelog.count() - 1, -1, -window):
-                for j in xrange(max(0, i - window), i + 1):
-                    yield j, repo.changelog.read(repo.lookup(str(j)))[3]
-
-        for rev, mf in mfrevgen():
-            if filter(matchfn, mf):
-                wanted[rev] = 1
-
-    def changerevgen():
-        class dui:
-            # Implement and delegate some ui protocol.  Save hunks of
-            # output for later display in the desired order.
-            def __init__(self, ui):
-                self.ui = ui
-                self.hunk = {}
-            def bump(self, rev):
-                self.rev = rev
-                self.hunk[rev] = []
-            def note(self, *args):
-                if self.verbose: self.write(*args)
-            def status(self, *args):
-                if not self.quiet: self.write(*args)
-            def write(self, *args):
-                self.hunk[self.rev].append(args)
-            def __getattr__(self, key):
-                return getattr(self.ui, key)
-        for i in xrange(0, len(revs), window):
-            nrevs = [rev for rev in revs[i : min(i + window, len(revs))]
-                     if rev in wanted]
-            srevs = list(nrevs)
-            srevs.sort()
-=======
     for st, rev, fns in walkchangerevs(ui, repo, (pats and cwd) or '', pats,
                                        opts):
         if st == 'window':
->>>>>>> 9f788357
             du = dui(ui)
         elif st == 'add':
             du.bump(rev)
