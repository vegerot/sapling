adding beans/black
adding beans/borlotti
adding beans/kidney
adding beans/navy
adding beans/pinto
adding beans/turtle
adding fennel
adding fenugreek
adding fiddlehead
adding glob:glob
adding mammals/Procyonidae/cacomistle
adding mammals/Procyonidae/coatimundi
adding mammals/Procyonidae/raccoon
adding mammals/skunk
hg debugwalk 
f  beans/black                     beans/black
f  beans/borlotti                  beans/borlotti
f  beans/kidney                    beans/kidney
f  beans/navy                      beans/navy
f  beans/pinto                     beans/pinto
f  beans/turtle                    beans/turtle
f  fennel                          fennel
f  fenugreek                       fenugreek
f  fiddlehead                      fiddlehead
f  glob:glob                       glob:glob
f  mammals/Procyonidae/cacomistle  mammals/Procyonidae/cacomistle
f  mammals/Procyonidae/coatimundi  mammals/Procyonidae/coatimundi
f  mammals/Procyonidae/raccoon     mammals/Procyonidae/raccoon
f  mammals/skunk                   mammals/skunk

hg debugwalk -I.
f  beans/black                     beans/black
f  beans/borlotti                  beans/borlotti
f  beans/kidney                    beans/kidney
f  beans/navy                      beans/navy
f  beans/pinto                     beans/pinto
f  beans/turtle                    beans/turtle
f  fennel                          fennel
f  fenugreek                       fenugreek
f  fiddlehead                      fiddlehead
f  glob:glob                       glob:glob
f  mammals/Procyonidae/cacomistle  mammals/Procyonidae/cacomistle
f  mammals/Procyonidae/coatimundi  mammals/Procyonidae/coatimundi
f  mammals/Procyonidae/raccoon     mammals/Procyonidae/raccoon
f  mammals/skunk                   mammals/skunk

cd mammals

hg debugwalk 
f  beans/black                     ../beans/black
f  beans/borlotti                  ../beans/borlotti
f  beans/kidney                    ../beans/kidney
f  beans/navy                      ../beans/navy
f  beans/pinto                     ../beans/pinto
f  beans/turtle                    ../beans/turtle
f  fennel                          ../fennel
f  fenugreek                       ../fenugreek
f  fiddlehead                      ../fiddlehead
f  glob:glob                       ../glob:glob
f  mammals/Procyonidae/cacomistle  Procyonidae/cacomistle
f  mammals/Procyonidae/coatimundi  Procyonidae/coatimundi
f  mammals/Procyonidae/raccoon     Procyonidae/raccoon
f  mammals/skunk                   skunk

hg debugwalk -X ../beans
f  fennel                          ../fennel
f  fenugreek                       ../fenugreek
f  fiddlehead                      ../fiddlehead
f  glob:glob                       ../glob:glob
f  mammals/Procyonidae/cacomistle  Procyonidae/cacomistle
f  mammals/Procyonidae/coatimundi  Procyonidae/coatimundi
f  mammals/Procyonidae/raccoon     Procyonidae/raccoon
f  mammals/skunk                   skunk

hg debugwalk -I *k
f  mammals/skunk  skunk

hg debugwalk -I glob:*k
f  mammals/skunk  skunk

hg debugwalk -I relglob:*k
f  beans/black    ../beans/black
f  fenugreek      ../fenugreek
f  mammals/skunk  skunk

hg debugwalk -I relglob:*k .
f  mammals/skunk  skunk

hg debugwalk -I re:.*k$
f  beans/black    ../beans/black
f  fenugreek      ../fenugreek
f  mammals/skunk  skunk

hg debugwalk -I relre:.*k$
f  beans/black    ../beans/black
f  fenugreek      ../fenugreek
f  mammals/skunk  skunk

hg debugwalk -I path:beans
f  beans/black     ../beans/black
f  beans/borlotti  ../beans/borlotti
f  beans/kidney    ../beans/kidney
f  beans/navy      ../beans/navy
f  beans/pinto     ../beans/pinto
f  beans/turtle    ../beans/turtle

hg debugwalk -I relpath:../beans
f  beans/black     ../beans/black
f  beans/borlotti  ../beans/borlotti
f  beans/kidney    ../beans/kidney
f  beans/navy      ../beans/navy
f  beans/pinto     ../beans/pinto
f  beans/turtle    ../beans/turtle

hg debugwalk .
f  mammals/Procyonidae/cacomistle  Procyonidae/cacomistle
f  mammals/Procyonidae/coatimundi  Procyonidae/coatimundi
f  mammals/Procyonidae/raccoon     Procyonidae/raccoon
f  mammals/skunk                   skunk

hg debugwalk -I.
f  mammals/Procyonidae/cacomistle  Procyonidae/cacomistle
f  mammals/Procyonidae/coatimundi  Procyonidae/coatimundi
f  mammals/Procyonidae/raccoon     Procyonidae/raccoon
f  mammals/skunk                   skunk

hg debugwalk Procyonidae
f  mammals/Procyonidae/cacomistle  Procyonidae/cacomistle
f  mammals/Procyonidae/coatimundi  Procyonidae/coatimundi
f  mammals/Procyonidae/raccoon     Procyonidae/raccoon

cd Procyonidae

hg debugwalk .
f  mammals/Procyonidae/cacomistle  cacomistle
f  mammals/Procyonidae/coatimundi  coatimundi
f  mammals/Procyonidae/raccoon     raccoon

hg debugwalk ..
f  mammals/Procyonidae/cacomistle  cacomistle
f  mammals/Procyonidae/coatimundi  coatimundi
f  mammals/Procyonidae/raccoon     raccoon
f  mammals/skunk                   ../skunk

cd ..

hg debugwalk ../beans
f  beans/black     ../beans/black
f  beans/borlotti  ../beans/borlotti
f  beans/kidney    ../beans/kidney
f  beans/navy      ../beans/navy
f  beans/pinto     ../beans/pinto
f  beans/turtle    ../beans/turtle

hg debugwalk .
f  mammals/Procyonidae/cacomistle  Procyonidae/cacomistle
f  mammals/Procyonidae/coatimundi  Procyonidae/coatimundi
f  mammals/Procyonidae/raccoon     Procyonidae/raccoon
f  mammals/skunk                   skunk

hg debugwalk .hg
.hg: No such file or directory

hg debugwalk ../.hg
abort: path contains illegal component: .hg


cd ..

hg debugwalk -Ibeans
f  beans/black     beans/black
f  beans/borlotti  beans/borlotti
f  beans/kidney    beans/kidney
f  beans/navy      beans/navy
f  beans/pinto     beans/pinto
f  beans/turtle    beans/turtle

hg debugwalk glob:mammals/../beans/b*
f  beans/black     beans/black
f  beans/borlotti  beans/borlotti

hg debugwalk -X*/Procyonidae mammals
f  mammals/skunk  mammals/skunk

hg debugwalk path:mammals
f  mammals/Procyonidae/cacomistle  mammals/Procyonidae/cacomistle
f  mammals/Procyonidae/coatimundi  mammals/Procyonidae/coatimundi
f  mammals/Procyonidae/raccoon     mammals/Procyonidae/raccoon
f  mammals/skunk                   mammals/skunk

hg debugwalk ..
abort: .. not under root

hg debugwalk beans/../..
abort: beans/../.. not under root

hg debugwalk .hg
abort: path contains illegal component: .hg


hg debugwalk beans/../.hg
abort: path contains illegal component: .hg


hg debugwalk beans/../.hg/data
abort: path contains illegal component: .hg/data


hg debugwalk beans/.hg
beans/.hg: No such file or directory

hg debugwalk glob:*
f  fennel      fennel
f  fenugreek   fenugreek
f  fiddlehead  fiddlehead
f  glob:glob   glob:glob

hg debugwalk re:.*[kb]$
f  beans/black    beans/black
f  fenugreek      fenugreek
f  glob:glob      glob:glob
f  mammals/skunk  mammals/skunk

hg debugwalk path:beans/black
f  beans/black  beans/black  exact

hg debugwalk path:beans//black
f  beans/black  beans/black  exact

hg debugwalk relglob:Procyonidae
f  mammals/Procyonidae/cacomistle  mammals/Procyonidae/cacomistle
f  mammals/Procyonidae/coatimundi  mammals/Procyonidae/coatimundi
f  mammals/Procyonidae/raccoon     mammals/Procyonidae/raccoon

hg debugwalk relglob:Procyonidae/ fennel
f  fennel                          fennel                          exact
f  mammals/Procyonidae/cacomistle  mammals/Procyonidae/cacomistle
f  mammals/Procyonidae/coatimundi  mammals/Procyonidae/coatimundi
f  mammals/Procyonidae/raccoon     mammals/Procyonidae/raccoon

hg debugwalk beans glob:beans/*
f  beans/black     beans/black
f  beans/borlotti  beans/borlotti
f  beans/kidney    beans/kidney
f  beans/navy      beans/navy
f  beans/pinto     beans/pinto
f  beans/turtle    beans/turtle

hg debugwalk glob:mamm**
f  mammals/Procyonidae/cacomistle  mammals/Procyonidae/cacomistle
f  mammals/Procyonidae/coatimundi  mammals/Procyonidae/coatimundi
f  mammals/Procyonidae/raccoon     mammals/Procyonidae/raccoon
f  mammals/skunk                   mammals/skunk

hg debugwalk glob:mamm** fennel
f  fennel                          fennel                          exact
f  mammals/Procyonidae/cacomistle  mammals/Procyonidae/cacomistle
f  mammals/Procyonidae/coatimundi  mammals/Procyonidae/coatimundi
f  mammals/Procyonidae/raccoon     mammals/Procyonidae/raccoon
f  mammals/skunk                   mammals/skunk

hg debugwalk glob:j*

hg debugwalk NOEXIST
NOEXIST: No such file or directory

hg debugwalk fifo
fifo: unsupported file type (type is fifo)

hg debugwalk fenugreek
m  fenugreek  fenugreek  exact

hg debugwalk fenugreek
m  fenugreek  fenugreek  exact
<<<<<<< HEAD

hg debugwalk new
f  new  new  exact
=======
f  new  new  exact
f  mammals/skunk  t/mammals/skunk  exact
f  mammals/skunk  ../t/mammals/skunk  exact
f  mammals/skunk  mammals/skunk  exact
>>>>>>> beebce1b
<|MERGE_RESOLUTION|>--- conflicted
+++ resolved
@@ -272,13 +272,19 @@
 
 hg debugwalk fenugreek
 m  fenugreek  fenugreek  exact
-<<<<<<< HEAD
 
 hg debugwalk new
 f  new  new  exact
-=======
-f  new  new  exact
+
+cd ..
+
+hg debugwalk -R t t/mammals/skunk
 f  mammals/skunk  t/mammals/skunk  exact
+
+cd t2
+
+hg debugwalk -R ../t ../t/mammals/skunk
 f  mammals/skunk  ../t/mammals/skunk  exact
+
+hg debugwalk --cwd ../t mammals/skunk
 f  mammals/skunk  mammals/skunk  exact
->>>>>>> beebce1b
