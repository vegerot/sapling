#!/bin/sh

hg init a
cd a
echo a > a
hg ci -Ama -d '1123456789 0'
hg --config server.uncompressed=True serve -p $HGPORT -d --pid-file=hg.pid
cat hg.pid >> $DAEMON_PIDS

cd ..
("$TESTDIR/tinyproxy.py" $HGPORT1 localhost >proxy.log 2>&1 </dev/null &
echo $! > proxy.pid)
cat proxy.pid >> $DAEMON_PIDS
sleep 2

echo %% url for proxy, stream
http_proxy=http://localhost:$HGPORT1/ hg --config http_proxy.always=True clone --uncompressed http://localhost:$HGPORT/ b | \
  sed -e 's/[0-9][0-9.]*/XXX/g' -e 's/[KM]\(B\/sec\)/X\1/'
cd b
hg verify
cd ..

echo %% url for proxy, pull
http_proxy=http://localhost:$HGPORT1/ hg --config http_proxy.always=True clone http://localhost:$HGPORT/ b-pull
cd b-pull
hg verify
cd ..

echo %% host:port for proxy
http_proxy=localhost:$HGPORT1 hg clone --config http_proxy.always=True http://localhost:$HGPORT/ c

echo %% proxy url with user name and password
http_proxy=http://user:passwd@localhost:$HGPORT1 hg clone --config http_proxy.always=True http://localhost:$HGPORT/ d

echo %% url with user name and password
http_proxy=http://user:passwd@localhost:$HGPORT1 hg clone --config http_proxy.always=True http://user:passwd@localhost:$HGPORT/ e

echo %% bad host:port for proxy
http_proxy=localhost:$HGPORT2 hg clone --config http_proxy.always=True http://localhost:$HGPORT/ f

<<<<<<< HEAD
echo %% do not use the proxy if it is in the no list
http_proxy=localhost:$HGPORT1 hg clone --config http_proxy.no=localhost http://localhost:$HGPORT/ g

cat proxy.log | sed -e 's/^.*\] /XXX /'
=======
cat proxy.log | sed -e 's/^.*\] /XXX /' -e 's/:[0-9][0-9]*/:/'
>>>>>>> 40e1027b
exit 0<|MERGE_RESOLUTION|>--- conflicted
+++ resolved
@@ -38,12 +38,8 @@
 echo %% bad host:port for proxy
 http_proxy=localhost:$HGPORT2 hg clone --config http_proxy.always=True http://localhost:$HGPORT/ f
 
-<<<<<<< HEAD
 echo %% do not use the proxy if it is in the no list
 http_proxy=localhost:$HGPORT1 hg clone --config http_proxy.no=localhost http://localhost:$HGPORT/ g
 
-cat proxy.log | sed -e 's/^.*\] /XXX /'
-=======
 cat proxy.log | sed -e 's/^.*\] /XXX /' -e 's/:[0-9][0-9]*/:/'
->>>>>>> 40e1027b
 exit 0